#!/usr/bin/env python

from lib import ok
import rospy
import actionlib
from riptide_msgs.msg import AcousticsCommand, Imu, ResetControls
import riptide_controllers.msg
from std_msgs.msg import Float32
import math
import numpy as np
import cv2
import os

fpga = None

def unsignedToSigned(val):
    if (val & (1 << 23)) != 0:
        val = val | ~((1 << 24) - 1)

    return val

def commandCB(command):
	if not fpga.IsOpen():
		rospy.logerr("Housing not connected")
		return

	# Reset FIFOs
	fpga.SetWireInValue(0x00, 0x0004)
	fpga.UpdateWireIns()
	fpga.SetWireInValue(0x00, 0x0000)
	fpga.UpdateWireIns()

	rospy.loginfo("Collecting")
	# Collect Data
	fpga.SetWireInValue(0x00, 0x0002)
	fpga.UpdateWireIns()

	length = 2000

	rospy.sleep(rospy.Duration(length / 1000.0))
	
	rospy.loginfo("Done")
	NumOfCollections = length * 512
	data = bytearray(NumOfCollections * 16)

	PFdata = [0] * NumOfCollections
	PAdata = [0] * NumOfCollections
	SFdata = [0] * NumOfCollections
	SAdata = [0] * NumOfCollections

	# Stop recording and begin reading
	fpga.SetWireInValue(0x00, 0x0001)
	fpga.UpdateWireIns()
	err = fpga.ReadFromBlockPipeOut(0xa0, 512, data)
	fpga.SetWireInValue(0x00, 0x0000)
	fpga.UpdateWireIns()

	for i in range(NumOfCollections):
		SAdata[i] = (data[i*16 + 2] << 16) + (data[i*16 + 1] << 8) + data[i*16]
		SFdata[i] = (data[i*16 + 5] << 16) + (data[i*16 + 4] << 8) + data[i*16 + 3]
		PAdata[i] = (data[i*16 + 8] << 16) + (data[i*16 + 7] << 8) + data[i*16 + 6]
		PFdata[i] = (data[i*16 + 11] << 16) + (data[i*16 + 10] << 8) + data[i*16 + 9]


	rospy.loginfo(calculate(PFdata, PAdata, SFdata, SAdata, 4000))

	if err < 0:
		rospy.logerr("Reading Failed")
		return

	file = open(command.fileName, "wb")
	file.write(data)

def restrictAngle(angle):
    while angle > 180:
        angle -= 360
    while angle < -180:
        angle += 360
    return angle
 
def filter(data, frequency, ntaps=51):
    data = [data[0]] * 100 + data
    nyq = 0.5 * SAMPLE_FREQ
    low = (frequency-100) / nyq
    high = (frequency+100) / nyq
    taps = firwin(ntaps, [low, high], pass_zero=False)
    y = lfilter(taps, 1, data)
    return np.float32(y[100:])

def getTime(data, frequency):
    amps = [0] * (len(data) // SAMPLE_LENGTH)
    index = int(SAMPLE_LENGTH * frequency / SAMPLE_FREQ)
    for i in range(1, len(data) // SAMPLE_LENGTH - 1):
        amps[i] = np.abs(np.fft.fft(data[SAMPLE_LENGTH*i:SAMPLE_LENGTH*(i+1)])[index])

    scores = [0] * (len(data) // SAMPLE_LENGTH)
    for i in range(7, len(data) // SAMPLE_LENGTH - 1):
        scores[i] = amps[i] * amps[i] / ((amps[i-1]+ amps[i - 2]+amps[i - 3]+amps[i - 4] + amps[i - 5] + amps[i - 6]) /6)

    pingApprox = scores.index(max(scores)) * SAMPLE_LENGTH

    fineAmps = [0] * (PING_DURATION * 7 // 4)
    for i in range(PING_DURATION * 7 // 4):
        sample = data[pingApprox - PING_DURATION*5//4 + i : pingApprox - PING_DURATION*5//4 + i + SAMPLE_LENGTH]
        fineAmps[i] = np.abs(np.fft.fft(sample)[index])

    maxVal = 0
    for i in range(SAMPLE_LENGTH // 2, PING_DURATION*7//4 - SAMPLE_LENGTH // 2):
        val = fineAmps[i + SAMPLE_LENGTH / 2] - 2 * fineAmps[i] + fineAmps[i - SAMPLE_LENGTH / 2]
        if val > maxVal:
            maxVal = val
            time = pingApprox + i - PING_DURATION*5//4 + SAMPLE_LENGTH
    return time
	
PING_DURATION = 2048
SAMPLE_LENGTH = 512
SAMPLE_FREQ = 512000
HYDROPHONE_SPACING = 0.09144 #meter
# 343 in air, 1482 in water
SPEED_OF_SOUND = 343 #m/s 
MAX_OFFSET = (int)(2 * HYDROPHONE_SPACING / SPEED_OF_SOUND * SAMPLE_FREQ)
rToD = 180 / math.pi

def calculate(PFdata, PAdata, SFdata, SAdata, frequency):
    period = SAMPLE_FREQ / frequency

    index = int(SAMPLE_LENGTH * frequency / SAMPLE_FREQ)
<<<<<<< HEAD
    for i in range(1, len(PFdata) // SAMPLE_LENGTH - 1):Yaw
    for i in range(7, len(PFdata) // SAMPLE_LENGTH - 1):
        scores[i] = amps[i] * amps[i] / ((amps[i-1]+ amps[i - 2]+amps[i - 3]+amps[i - 4] + amps[i - 5] + amps[i - 6]) /6)

    pingApprox = scores.index(max(scores)) * SAMPLE_LENGTH

    PFAmps = [0] * (PING_DURATION * 7 // 4)
    for i in range(PING_DURATION * 7 // 4):
        sample = PFdata[pingApprox - PING_DURATION*5//4 + i : pingApprox - PING_DURATION*5//4 + i + SAMPLE_LENGTH]
        PFAmps[i] = np.abs(np.fft.fft(sample)[index])

    maxVal = 0
    for i in range(SAMPLE_LENGTH, PING_DURATION*7//4):
        val = PFAmps[i] - PFAmps[i-SAMPLE_LENGTH]
        if val > maxVal:
            maxVal = val
            PFTime = pingApprox + i - PING_DURATION*5//4

    template = filter(PFdata[PFTime - SAMPLE_LENGTH//2 : PFTime + SAMPLE_LENGTH//2], frequency)
    PASample = filter(PAdata[PFTime - SAMPLE_LENGTH//2 - MAX_OFFSET : PFTime + SAMPLE_LENGTH//2 + MAX_OFFSET], frequency)
    SFSample = filter(SFdata[PFTime - SAMPLE_LENGTH//2 - MAX_OFFSET : PFTime + SAMPLE_LENGTH//2 + MAX_OFFSET], frequency)
    SASample = filter(SAdata[PFTime - SAMPLE_LENGTH//2 - MAX_OFFSET : PFTime + SAMPLE_LENGTH//2 + MAX_OFFSET], frequency)
=======
>>>>>>> 9b852ede
    
    PFTime = getTime(PFdata, frequency)
    PATime = getTime(PAdata, frequency)
    SFTime = getTime(SFdata, frequency)
    SATime = getTime(SAdata, frequency)

    PFphase = np.angle(np.fft.fft(PFdata[PFTime:PFTime + SAMPLE_LENGTH])[index]) / math.pi * 180
    PAphase = np.angle(np.fft.fft(PAdata[PATime:PATime + SAMPLE_LENGTH])[index]) / math.pi * 180
    SFphase = np.angle(np.fft.fft(SFdata[SFTime:SFTime + SAMPLE_LENGTH])[index]) / math.pi * 180
    SAphase = np.angle(np.fft.fft(SAdata[SATime:SATime + SAMPLE_LENGTH])[index]) / math.pi * 180

    PATime += restrictAngle(PFphase - PAphase) / 360 * period
    SFTime += restrictAngle(PFphase - SFphase) / 360 * period
    SATime += restrictAngle(PFphase - SAphase) / 360 * period

    a = PATime / SAMPLE_FREQ
    b = 1.0 * PFTime / SAMPLE_FREQ
    c = SATime / SAMPLE_FREQ
    d = SFTime / SAMPLE_FREQ
    minVal = min(min(a, b), min(c, d))
    a = a - minVal
    b = b - minVal
    c = c - minVal
    d = d - minVal
    s = HYDROPHONE_SPACING / SPEED_OF_SOUND

    cross1 = a - d
    cross2 = b - c
    azimuth = math.atan2(cross2, cross1) * 180 / math.pi + 45
    azimuth = (azimuth + 180 + 360) % 360 - 180
    sqrt = math.sqrt((cross1 * cross1 + cross2 * cross2) / 2)
    if sqrt > s:
        sqrt = s
    altitude = math.acos(sqrt / s) * 180 / math.pi
    
    return altitude, azimuth

def initFPGA():
	global fpga

	rospy.loginfo("Attempting to connect to housing...")
	fpga = ok.okCFrontPanel()
	err = fpga.OpenBySerial("")
	if ok.okCFrontPanel.NoError != err:
		rospy.logerr("Could not connect to housing")
		return False

	fpga.LoadDefaultPLLConfiguration()
	fpga.SetTimeout(100)

	rospy.loginfo("Configuring")
	error = fpga.ConfigureFPGA(os.path.expanduser("~/osu-uwrt/riptide_software/src/puddles_hardware/assets/acoustics/output_file.rbf"))
	if error != ok.okCFrontPanel.NoError:
		rospy.logerr("Failed to configure housing: " + ok.okCFrontPanel.GetErrorString(error))
		return False
	rospy.loginfo("Configured successfully!")
	return True


def turnCB(msg):
    imu = rospy.wait_for_message("/state/imu", Imu)
    resetPub.publish(False)
    client = actionlib.SimpleActionClient(
        "go_to_depth", riptide_controllers.msg.GoToDepthAction)
    client.wait_for_server()

    client.send_goal(riptide_controllers.msg.GoToDepthGoal(1))
    client.wait_for_result()


    client = actionlib.SimpleActionClient(
        "go_to_yaw", riptide_controllers.msg.GoToYawAction)
    client.wait_for_server()

    client.send_goal(riptide_controllers.msg.GoToYawGoal(restrictAngle(imu.rpy_deg.z + msg.data)))
    client.wait_for_result()

    rospy.sleep(1)
    resetPub.publish(True)


if __name__ == '__main__':
    global resetPub
    rospy.init_node("acoustics")
    #if initFPGA():
    resetPub = rospy.Publisher("/controls/reset", ResetControls, queue_size=1)
    rospy.Subscriber("command/acoustics", AcousticsCommand, commandCB)
    rospy.Subscriber("command/acousticsAngle", Float32, turnCB)
    rospy.spin()<|MERGE_RESOLUTION|>--- conflicted
+++ resolved
@@ -125,31 +125,6 @@
     period = SAMPLE_FREQ / frequency
 
     index = int(SAMPLE_LENGTH * frequency / SAMPLE_FREQ)
-<<<<<<< HEAD
-    for i in range(1, len(PFdata) // SAMPLE_LENGTH - 1):Yaw
-    for i in range(7, len(PFdata) // SAMPLE_LENGTH - 1):
-        scores[i] = amps[i] * amps[i] / ((amps[i-1]+ amps[i - 2]+amps[i - 3]+amps[i - 4] + amps[i - 5] + amps[i - 6]) /6)
-
-    pingApprox = scores.index(max(scores)) * SAMPLE_LENGTH
-
-    PFAmps = [0] * (PING_DURATION * 7 // 4)
-    for i in range(PING_DURATION * 7 // 4):
-        sample = PFdata[pingApprox - PING_DURATION*5//4 + i : pingApprox - PING_DURATION*5//4 + i + SAMPLE_LENGTH]
-        PFAmps[i] = np.abs(np.fft.fft(sample)[index])
-
-    maxVal = 0
-    for i in range(SAMPLE_LENGTH, PING_DURATION*7//4):
-        val = PFAmps[i] - PFAmps[i-SAMPLE_LENGTH]
-        if val > maxVal:
-            maxVal = val
-            PFTime = pingApprox + i - PING_DURATION*5//4
-
-    template = filter(PFdata[PFTime - SAMPLE_LENGTH//2 : PFTime + SAMPLE_LENGTH//2], frequency)
-    PASample = filter(PAdata[PFTime - SAMPLE_LENGTH//2 - MAX_OFFSET : PFTime + SAMPLE_LENGTH//2 + MAX_OFFSET], frequency)
-    SFSample = filter(SFdata[PFTime - SAMPLE_LENGTH//2 - MAX_OFFSET : PFTime + SAMPLE_LENGTH//2 + MAX_OFFSET], frequency)
-    SASample = filter(SAdata[PFTime - SAMPLE_LENGTH//2 - MAX_OFFSET : PFTime + SAMPLE_LENGTH//2 + MAX_OFFSET], frequency)
-=======
->>>>>>> 9b852ede
     
     PFTime = getTime(PFdata, frequency)
     PATime = getTime(PAdata, frequency)
